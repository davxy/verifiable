use ark_scale::ArkScale;
use ark_serialize::{CanonicalDeserialize, CanonicalSerialize};
use bandersnatch_vrfs::{
	IntoVrfInput, Message, PublicKey, ring::ProverKey, RingVerifier, SecretKey, Transcript,
	VrfInput,
};
#[cfg(feature = "std")]
use bandersnatch_vrfs::{ring::KZG, RingProver};
use bandersnatch_vrfs::bandersnatch::BandersnatchConfig;
use bandersnatch_vrfs::bls12_381;
use bandersnatch_vrfs::bls12_381::Bls12_381;
use bandersnatch_vrfs::ring::{OffChainKey, VerifierKey};
use fflonk::pcs::kzg::params::RawKzgVerifierKey;
use ring::ring::{Ring, SrsSegment};

use super::*;

type ThinVrfSignature = bandersnatch_vrfs::ThinVrfSignature<0>;
type RingVrfSignature = bandersnatch_vrfs::RingVrfSignature<1>;

const DOMAIN_SIZE: usize = 1 << 9;

const THIN_SIGNATURE_CONTEXT: &[u8] = b"VerifiableBandersnatchThinSignature";

const VRF_INPUT_DOMAIN: &[u8] = b"VerifiableBandersnatchInput";
const VRF_OUTPUT_DOMAIN: &[u8] = b"VerifiableBandersnatchInput";

const THIN_SIGNATURE_SIZE: usize = 65;
const RING_SIGNATURE_SIZE: usize = 788;

// Some naive benchmarking for deserialization of KZG with domain size 2^16
// - compressed + checked = ~16 s
// - uncompressed + checked = ~12 s
// - compressed + unchecked = ~5 s
// - uncompressed + unchecked = 211 ms  <<<<<<<<<<<<<<<<<<<
#[cfg(feature = "std")]
fn kzg() -> &'static KZG {
	use std::sync::OnceLock;
	static CELL: OnceLock<KZG> = OnceLock::new();
	CELL.get_or_init(|| {
		let pk = OffChainKey::deserialize_uncompressed_unchecked(
			std::fs::read(zcash_params::OFFCHAIN_KEY_PATH).unwrap().as_slice()
		).unwrap();
		KZG::zcash_kzg_setup(DOMAIN_SIZE, pk)
	})
}

#[derive(Debug, Clone, Eq, PartialEq, CanonicalDeserialize, CanonicalSerialize)]
pub struct MembersSet{
	ring: Ring<bandersnatch_vrfs::bls12_381::Fr, Bls12_381, BandersnatchConfig>,
}

ark_scale::impl_scale_via_ark!(MembersSet);

const MEMBERS_SET_MAX_SIZE: usize = 48 * 1024; //TODO

impl scale_info::TypeInfo for MembersSet {
	type Identity = [u8; MEMBERS_SET_MAX_SIZE];

	fn type_info() -> Type {
		Self::Identity::type_info()
	}
}

impl MaxEncodedLen for MembersSet {
	fn max_encoded_len() -> usize {
		<[u8; MEMBERS_SET_MAX_SIZE]>::max_encoded_len()
	}
}

#[derive(Clone, CanonicalDeserialize, CanonicalSerialize)]
pub struct MembersCommitment(VerifierKey);

ark_scale::impl_scale_via_ark!(MembersCommitment);

const MEMBERS_COMMITMENT_MAX_SIZE: usize = 512;

impl scale_info::TypeInfo for MembersCommitment {
	type Identity = [u8; MEMBERS_COMMITMENT_MAX_SIZE];

	fn type_info() -> Type {
		Self::Identity::type_info()
	}
}

impl MaxEncodedLen for MembersCommitment {
	fn max_encoded_len() -> usize {
		MEMBERS_COMMITMENT_MAX_SIZE
	}
}

impl core::fmt::Debug for MembersCommitment {
	fn fmt(&self, f: &mut core::fmt::Formatter<'_>) -> core::fmt::Result {
		write!(f, "MemberCommitment")
	}
}

impl core::cmp::PartialEq for MembersCommitment {
	fn eq(&self, other: &Self) -> bool {
		self.encode() == other.encode()
	}
}

impl core::cmp::Eq for MembersCommitment {}

pub struct BandersnatchVrfVerifiable;

<<<<<<< HEAD
pub struct SetupKey {
	ring_builder_key: RingBuilderKey<bandersnatch_vrfs::bls12_381::Fr, Bls12_381>,
}

=======
>>>>>>> e4954b8d
impl GenerateVerifiable for BandersnatchVrfVerifiable {
	type MembersSetupKey = RawKzgVerifierKey<Bls12_381>;
	type Members = MembersCommitment;
	type Intermediate = MembersSet;
	type Member = ArkScale<PublicKey>;
	type Secret = SecretKey;
	type Commitment = (u32, ArkScale<ProverKey>);
	type Proof = [u8; RING_SIGNATURE_SIZE];
	type Signature = [u8; THIN_SIGNATURE_SIZE];
	type StaticChunk = ArkScale<bls12_381::G1Affine>;

	fn start_members(vk: Self::MembersSetupKey, lookup: impl Fn(usize, usize) -> Result<Vec<Self::StaticChunk>, ()>) -> MembersSet {
		let piop_params = bandersnatch_vrfs::ring::make_piop_params(DOMAIN_SIZE);
		let offset = piop_params.keyset_part_size;
		let len = DOMAIN_SIZE - offset;
		let srs_segment = lookup(offset, len).unwrap();
		let srs_segment: Vec<bls12_381::G1Affine> = srs_segment.iter().map(|p| p.0).collect();
		let srs_segment = SrsSegment::<Bls12_381>::shift(&srs_segment, offset);
		let ring = Ring::<bls12_381::Fr, Bls12_381, BandersnatchConfig>::empty(&piop_params, &srs_segment, vk.g1.into());
		MembersSet {
<<<<<<< HEAD
			ring: Ring::<bandersnatch_vrfs::bls12_381::Fr, Bls12_381, BandersnatchConfig>::empty(&piop_params, &params.ring_builder_key.lis_in_g1, params.ring_builder_key.g1),
=======
			ring,
			kzg_raw_vk: vk,
>>>>>>> e4954b8d
		}
	}

	fn push_member(
		intermediate: &mut Self::Intermediate,
		who: Self::Member,
		lookup: impl Fn(usize) -> Result<Self::StaticChunk, ()>,
	) -> Result<(), ()> {
		let curr_size = intermediate.ring.curr_keys;
		let srs_point = lookup(curr_size)?;
		let srs_point = [srs_point.0];
		let srs_segment = SrsSegment::<Bls12_381>::shift(&srs_point, curr_size);
		intermediate.ring.append(&[who.0.0], &srs_segment);
		Ok(())
	}

	fn finish_members(inter: Self::Intermediate) -> Self::Members {
		let verifier_key = VerifierKey::from_ring_and_kzg_vk(&inter.ring, zcash_params::ZCASH_KZG_VK);
		MembersCommitment(verifier_key)
	}

	fn new_secret(entropy: Entropy) -> Self::Secret {
		SecretKey::from_seed(&entropy)
	}

	fn member_from_secret(secret: &Self::Secret) -> Self::Member {
		secret.to_public().into()
	}

	fn validate(
		proof: &Self::Proof,
		members: &Self::Members,
		context: &[u8],
		message: &[u8],
	) -> Result<Alias, ()> {
		// This doesn't require the whole kzg. Thus is more appropriate if used on-chain
		// Is a bit slower as it requires to recompute piop_params, but still in the order of ms
		let ring_verifier =
			bandersnatch_vrfs::ring::make_ring_verifier(members.0.clone(), DOMAIN_SIZE);
		// let ring_verifier = kzg().init_ring_verifier(members.0.clone());

		let vrf_input = Message {
			domain: VRF_INPUT_DOMAIN,
			message: context,
		}
		.into_vrf_input();

		let ring_signature =
			RingVrfSignature::deserialize_compressed(proof.as_slice()).map_err(|_| ())?;

		let ios = RingVerifier(&ring_verifier)
			.verify_ring_vrf(message, core::iter::once(vrf_input), &ring_signature)
			.map_err(|_| ())?;

		let alias: Alias = ios[0].vrf_output_bytes(VRF_OUTPUT_DOMAIN);
		Ok(alias)
	}

	fn sign(secret: &Self::Secret, message: &[u8]) -> Result<Self::Signature, ()> {
		let mut transcript = Transcript::new_labeled(THIN_SIGNATURE_CONTEXT);
		transcript.append_slice(message);
		let signature = secret.sign_thin_vrf(transcript, &[]);
		let mut raw = [0u8; THIN_SIGNATURE_SIZE];
		signature
			.serialize_compressed(raw.as_mut_slice())
			.map_err(|_| ())?;
		Ok(raw)
	}

	fn verify_signature(
		signature: &Self::Signature,
		message: &[u8],
		member: &Self::Member,
	) -> bool {
		let signature: ThinVrfSignature =
			ThinVrfSignature::deserialize_compressed(signature.as_slice()).unwrap();
		let mut transcript = Transcript::new_labeled(THIN_SIGNATURE_CONTEXT);
		transcript.append_slice(message);
		member
			.0
			.verify_thin_vrf(transcript, core::iter::empty::<VrfInput>(), &signature)
			.is_ok()
	}

	#[cfg(feature = "std")]
	fn open(
		member: &Self::Member,
		members: impl Iterator<Item = Self::Member>,
	) -> Result<Self::Commitment, ()> {
		let max_len: u32 = kzg()
			.max_keyset_size()
			.try_into()
			.expect("Impossibly large a KZG, qed");
		let mut prover_idx = u32::MAX;
		let mut pks = Vec::with_capacity(members.size_hint().0);
		for (idx, m) in members.enumerate() {
			if idx as u32 >= max_len {
				return Err(());
			}
			if &m == member {
				prover_idx = idx as u32
			}
			pks.push(m.0 .0);
		}
		let prover_key = kzg().prover_key(pks);

		Ok((prover_idx, prover_key.into()))
	}

	#[cfg(not(feature = "std"))]
	fn open(
		_member: &Self::Member,
		_members: impl Iterator<Item = Self::Member>,
	) -> Result<Self::Commitment, ()> {
		panic!("Not implemented")
	}

	#[cfg(feature = "std")]
	fn create(
		commitment: Self::Commitment,
		secret: &Self::Secret,
		context: &[u8],
		message: &[u8],
	) -> Result<(Self::Proof, Alias), ()> {
		let (prover_idx, prover_key) = commitment;
		if prover_idx >= kzg().max_keyset_size() as u32 {
			return Err(());
		}

		let ring_prover = kzg().init_ring_prover(prover_key.0, prover_idx as usize);

		let vrf_input = Message {
			domain: VRF_INPUT_DOMAIN,
			message: context,
		}
		.into_vrf_input();

		let ios = [secret.vrf_inout(vrf_input)];

		let signature: RingVrfSignature = RingProver {
			ring_prover: &ring_prover,
			secret,
		}
		.sign_ring_vrf(message, &ios);

		let mut buf = [0u8; RING_SIGNATURE_SIZE];
		signature
			.serialize_compressed(buf.as_mut_slice())
			.map_err(|_| ())?;

		let alias: Alias = ios[0].vrf_output_bytes(VRF_OUTPUT_DOMAIN);

		Ok((buf, alias))
	}

	#[cfg(not(feature = "std"))]
	fn create(
		_commitment: Self::Commitment,
		_secret: &Self::Secret,
		_context: &[u8],
		_message: &[u8],
	) -> Result<(Self::Proof, Alias), ()> {
		panic!("Not implemented")
	}
}

#[cfg(test)]
mod tests {
	use fflonk::pcs::PcsParams;
	use ring::ring::RingBuilderKey;
	use super::*;

	#[test]
	#[ignore = "Build a test KZG"]
	fn build_static_kzg() {
		println!("Building testing KZG");

		let path = std::path::Path::new("src/test2e9.kzg");
		use std::fs::OpenOptions;
		let mut oo = OpenOptions::new();
		oo.read(true).write(true).create(true).truncate(true);
		if let Ok(mut file) = oo.open(path) {
			let kzg = KZG::insecure_kzg_setup(DOMAIN_SIZE as u32, &mut rand_core::OsRng);

			kzg.serialize_compressed(&mut file).unwrap_or_else(|why| {
				panic!("couldn't write {}: {}", path.display(), why);
			});
		}
	}

	#[test]
	fn start_push_finish() {
		let alice_sec = BandersnatchVrfVerifiable::new_secret([0u8; 32]);
		let bob_sec = BandersnatchVrfVerifiable::new_secret([1u8; 32]);
		let chalie_sec = BandersnatchVrfVerifiable::new_secret([2u8; 32]);

		let alice = BandersnatchVrfVerifiable::member_from_secret(&alice_sec);
		let bob = BandersnatchVrfVerifiable::member_from_secret(&bob_sec);
		let charlie = BandersnatchVrfVerifiable::member_from_secret(&chalie_sec);


		let kzg = kzg();
		let ring_builder_key = RingBuilderKey::from_srs(&kzg.pcs_params, kzg.domain_size as usize);
<<<<<<< HEAD
		let setup_key = SetupKey {
			ring_builder_key: ring_builder_key.clone(),
		};
=======
>>>>>>> e4954b8d
		let lis = ring_builder_key.lis_in_g1;
		let get_one = |i: usize| Ok(ArkScale(lis[i]));
		let get_many = |start: usize, len: usize| {
            let res = lis[start..start + len].iter()
				.map(|p| ArkScale(*p))
				.collect();
			Ok(res)
		};
		let mut inter = BandersnatchVrfVerifiable::start_members(kzg.pcs_params.raw_vk(), get_many);
		BandersnatchVrfVerifiable::push_member(&mut inter, alice.clone(), get_one).unwrap();
		BandersnatchVrfVerifiable::push_member(&mut inter, bob.clone(), get_one).unwrap();
		BandersnatchVrfVerifiable::push_member(&mut inter, charlie.clone(), get_one).unwrap();
		let _members = BandersnatchVrfVerifiable::finish_members(inter);
	}

	#[test]
	fn test_plain_signature() {
		let msg = b"asd";
		let secret = BandersnatchVrfVerifiable::new_secret([0; 32]);
		let public = BandersnatchVrfVerifiable::member_from_secret(&secret);
		let signature = BandersnatchVrfVerifiable::sign(&secret, msg).unwrap();
		let res = BandersnatchVrfVerifiable::verify_signature(&signature, msg, &public);
		assert!(res);
	}

	#[test]
	fn open_validate_works() {
		use std::time::Instant;

		let context = b"Context";
		let message = b"FooBar";

		let start = Instant::now();
		let _ = kzg();
		println!("* KZG decode: {} ms", (Instant::now() - start).as_millis());

		let members: Vec<_> = (0..10)
			.map(|i| {
				let secret = BandersnatchVrfVerifiable::new_secret([i as u8; 32]);
				BandersnatchVrfVerifiable::member_from_secret(&secret)
			})
			.collect();
		let member = members[3].clone();

		let start = Instant::now();
		let commitment =
			BandersnatchVrfVerifiable::open(&member, members.clone().into_iter()).unwrap();
		println!("* Open: {} ms", (Instant::now() - start).as_millis());
		println!("  Commitment size: {} bytes", commitment.encode().len()); // ~49 MB

		let secret = BandersnatchVrfVerifiable::new_secret([commitment.0 as u8; 32]);
		let start = Instant::now();
		let (proof, alias) =
			BandersnatchVrfVerifiable::create(commitment, &secret, context, message).unwrap();
		println!("* Create: {} ms", (Instant::now() - start).as_millis());
		println!("  Proof size: {} bytes", proof.encode().len()); // 788 bytes

		let kzg = kzg();
		let ring_builder_key = RingBuilderKey::from_srs(&kzg.pcs_params, kzg.domain_size as usize);
<<<<<<< HEAD
		let setup_key = SetupKey {
			ring_builder_key: ring_builder_key.clone(),
		};
=======
>>>>>>> e4954b8d
		let lis = ring_builder_key.lis_in_g1;
		let get_one = |i: usize| Ok(ArkScale(lis[i]));
		let get_many = |start: usize, len: usize| {
			let res = lis[start..start + len].iter()
				.map(|p| ArkScale(*p))
				.collect();
			Ok(res)
		};

		let mut inter = BandersnatchVrfVerifiable::start_members(kzg.pcs_params.raw_vk(), get_many);
		members.iter().for_each(|member| {
			BandersnatchVrfVerifiable::push_member(&mut inter, member.clone(), get_one).unwrap();
		});

		let start = Instant::now();
		let members = BandersnatchVrfVerifiable::finish_members(inter);
		println!(
			"* Finish members: {} ms",
			(Instant::now() - start).as_millis()
		);

		let start = Instant::now();
		let alias2 =
			BandersnatchVrfVerifiable::validate(&proof, &members, context, message).unwrap();
		println!("* Validate {} ms", (Instant::now() - start).as_millis());
		assert_eq!(alias, alias2);
	}
}<|MERGE_RESOLUTION|>--- conflicted
+++ resolved
@@ -105,13 +105,6 @@
 
 pub struct BandersnatchVrfVerifiable;
 
-<<<<<<< HEAD
-pub struct SetupKey {
-	ring_builder_key: RingBuilderKey<bandersnatch_vrfs::bls12_381::Fr, Bls12_381>,
-}
-
-=======
->>>>>>> e4954b8d
 impl GenerateVerifiable for BandersnatchVrfVerifiable {
 	type MembersSetupKey = RawKzgVerifierKey<Bls12_381>;
 	type Members = MembersCommitment;
@@ -132,12 +125,7 @@
 		let srs_segment = SrsSegment::<Bls12_381>::shift(&srs_segment, offset);
 		let ring = Ring::<bls12_381::Fr, Bls12_381, BandersnatchConfig>::empty(&piop_params, &srs_segment, vk.g1.into());
 		MembersSet {
-<<<<<<< HEAD
-			ring: Ring::<bandersnatch_vrfs::bls12_381::Fr, Bls12_381, BandersnatchConfig>::empty(&piop_params, &params.ring_builder_key.lis_in_g1, params.ring_builder_key.g1),
-=======
-			ring,
-			kzg_raw_vk: vk,
->>>>>>> e4954b8d
+			ring
 		}
 	}
 
@@ -341,12 +329,6 @@
 
 		let kzg = kzg();
 		let ring_builder_key = RingBuilderKey::from_srs(&kzg.pcs_params, kzg.domain_size as usize);
-<<<<<<< HEAD
-		let setup_key = SetupKey {
-			ring_builder_key: ring_builder_key.clone(),
-		};
-=======
->>>>>>> e4954b8d
 		let lis = ring_builder_key.lis_in_g1;
 		let get_one = |i: usize| Ok(ArkScale(lis[i]));
 		let get_many = |start: usize, len: usize| {
@@ -406,12 +388,6 @@
 
 		let kzg = kzg();
 		let ring_builder_key = RingBuilderKey::from_srs(&kzg.pcs_params, kzg.domain_size as usize);
-<<<<<<< HEAD
-		let setup_key = SetupKey {
-			ring_builder_key: ring_builder_key.clone(),
-		};
-=======
->>>>>>> e4954b8d
 		let lis = ring_builder_key.lis_in_g1;
 		let get_one = |i: usize| Ok(ArkScale(lis[i]));
 		let get_many = |start: usize, len: usize| {
